{
  "name": "graphql",
  "version": "0.10.3",
  "description": "A Query Language and Runtime which can target any service.",
  "contributors": [
    "Lee Byron <lee@leebyron.com> (http://leebyron.com/)",
    "Nicholas Schrock <schrockn@fb.com>",
    "Daniel Schafer <dschafer@fb.com>"
  ],
  "license": "BSD-3-Clause",
  "main": "index.js",
  "homepage": "https://github.com/graphql/graphql-js",
  "bugs": {
    "url": "https://github.com/graphql/graphql-js/issues"
  },
  "repository": {
    "type": "git",
    "url": "http://github.com/graphql/graphql-js.git"
  },
  "options": {
    "mocha": "--require ./resources/mocha-bootload --check-leaks --full-trace src/**/__tests__/**/*-test.js"
  },
  "scripts": {
    "test": "npm run lint && npm run check && npm run testonly",
    "testonly": "babel-node ./node_modules/.bin/_mocha $npm_package_options_mocha",
    "t": "babel-node ./node_modules/.bin/_mocha --require ./resources/mocha-bootload",
    "lint": "eslint src || (printf '\\033[33mTry: \\033[7m npm run lint -- --fix \\033[0m\\n' && exit 1)",
    "check": "flow check",
    "check-cover": "for file in {src/*.js,src/**/*.js}; do echo $file; flow coverage $file; done",
    "build": "babel src --optional runtime --ignore __tests__ --out-dir dist/ && cp package.json dist/ && npm run build-dot-flow",
    "build-dot-flow": "find ./src -name '*.js' -not -path '*/__tests__*' | while read filepath; do cp $filepath `echo $filepath | sed 's/\\/src\\//\\/dist\\//g'`.flow; done",
    "watch": "babel-node ./resources/watch.js",
    "cover": "babel-node ./node_modules/.bin/isparta cover --root src --report html _mocha -- $npm_package_options_mocha",
    "cover:lcov": "babel-node ./node_modules/.bin/isparta cover --root src --report lcovonly _mocha -- $npm_package_options_mocha",
    "preversion": ". ./resources/checkgit.sh && npm test",
    "prepublish": ". ./resources/prepublish.sh",
    "gitpublish": ". ./resources/gitpublish.sh"
  },
  "dependencies": {
    "iterall": "^1.1.0"
  },
  "devDependencies": {
    "babel-cli": "6.24.1",
    "babel-eslint": "7.2.3",
    "babel-plugin-check-es2015-constants": "6.22.0",
    "babel-plugin-syntax-async-functions": "6.13.0",
    "babel-plugin-syntax-async-generators": "6.13.0",
    "babel-plugin-transform-class-properties": "6.24.1",
    "babel-plugin-transform-es2015-arrow-functions": "6.22.0",
    "babel-plugin-transform-es2015-block-scoped-functions": "6.22.0",
    "babel-plugin-transform-es2015-block-scoping": "6.24.1",
    "babel-plugin-transform-es2015-classes": "6.24.1",
    "babel-plugin-transform-es2015-computed-properties": "6.24.1",
    "babel-plugin-transform-es2015-destructuring": "6.23.0",
    "babel-plugin-transform-es2015-duplicate-keys": "6.24.1",
    "babel-plugin-transform-es2015-function-name": "6.24.1",
    "babel-plugin-transform-es2015-literals": "6.22.0",
    "babel-plugin-transform-es2015-modules-commonjs": "6.24.1",
    "babel-plugin-transform-es2015-object-super": "6.24.1",
    "babel-plugin-transform-es2015-parameters": "6.24.1",
    "babel-plugin-transform-es2015-shorthand-properties": "6.24.1",
    "babel-plugin-transform-es2015-spread": "6.22.0",
    "babel-plugin-transform-es2015-template-literals": "6.22.0",
    "babel-plugin-transform-es3-property-literals": "6.22.0",
    "babel-plugin-transform-flow-strip-types": "6.22.0",
    "babel-plugin-transform-object-rest-spread": "6.23.0",
    "babel-plugin-transform-regenerator": "6.24.1",
    "chai": "4.0.2",
    "chai-json-equal": "0.0.1",
    "chai-spies-next": "^0.8.0",
    "chai-subset": "1.5.0",
    "coveralls": "2.13.1",
    "eslint": "4.1.1",
    "eslint-plugin-babel": "4.1.1",
<<<<<<< HEAD
    "eslint-plugin-flowtype": "2.34.1",
    "flow-bin": "0.48.0",
=======
    "eslint-plugin-flowtype": "2.34.0",
    "flow-bin": "0.49.1",
>>>>>>> 073e55a2
    "isparta": "4.0.0",
    "mocha": "3.4.2",
    "sane": "2.0.0"
  }
}<|MERGE_RESOLUTION|>--- conflicted
+++ resolved
@@ -72,13 +72,8 @@
     "coveralls": "2.13.1",
     "eslint": "4.1.1",
     "eslint-plugin-babel": "4.1.1",
-<<<<<<< HEAD
     "eslint-plugin-flowtype": "2.34.1",
-    "flow-bin": "0.48.0",
-=======
-    "eslint-plugin-flowtype": "2.34.0",
     "flow-bin": "0.49.1",
->>>>>>> 073e55a2
     "isparta": "4.0.0",
     "mocha": "3.4.2",
     "sane": "2.0.0"
